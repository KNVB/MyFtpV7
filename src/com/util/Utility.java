package com.util;

import com.myftpserver.*;
import com.myftpserver.handler.FtpSessionHandler;
import com.myftpserver.listener.CommandCompleteListener;
import com.myftpserver.listener.SessionClosureListener;
import com.myftpserver.listener.TransferExceptionListener;

import io.netty.channel.Channel;
import io.netty.buffer.Unpooled;
import io.netty.util.CharsetUtil;

import java.io.IOException;
import java.net.InetAddress;
import java.net.NetworkInterface;
import java.net.UnknownHostException;
import java.util.ArrayList;
import java.util.Enumeration;

import org.apache.logging.log4j.Logger;

/*
 * Copyright 2004-2005 the original author or authors.
 *
 * Licensed under the Apache License, Version 2.0 (the "License");
 * you may not use this file except in compliance with the License.
 * You may obtain a copy of the License at
 *
 *      http://www.apache.org/licenses/LICENSE-2.0
 *
 * Unless required by applicable law or agreed to in writing, software
 * distributed under the License is distributed on an "AS IS" BASIS,
 * WITHOUT WARRANTIES OR CONDITIONS OF ANY KIND, either express or implied.
 * See the License for the specific language governing permissions and
 * limitations under the License.
 */
/**
 * 
 * @author SITO3
 *
 */
public class Utility
{
	/**
	 * Utility for sending response message to client and then perform some action 
	 */
	public Utility()
	{
		
	}
	/**
	 * It sends a good bye message to client and then close a ftp command channel
	 * @param ch ftp command channel
	 * @param logger message logger
	 * @param remoteIp client IP address
	 * @param goodByeMessage Goodbye message
	 */
	public static void disconnectFromClient(Channel ch, Logger logger,String remoteIp,String goodByeMessage)
	{
		ch.writeAndFlush(Unpooled.copiedBuffer(goodByeMessage+"\r\n",CharsetUtil.UTF_8)).addListener(new SessionClosureListener(null,ch,logger,remoteIp,goodByeMessage));
	}
	/**
	 * It sends a response message to client
	 * @param ch ftp channel
	 * @param logger  message logger
	 * @param remoteIp client IP address 
	 * @param ftpMessage response message
	 */
	public static void sendMessageToClient(Channel ch, Logger logger,String remoteIp,String ftpMessage) 
	{
		ch.writeAndFlush(Unpooled.copiedBuffer(ftpMessage+"\r\n",CharsetUtil.UTF_8)).addListener(new CommandCompleteListener(logger,remoteIp,ftpMessage));
	}
	/**
	 * It sends a file list to client
	 * @param fs ftp session
	 * @param resultList File List
	 * @throws InterruptedException
	 */
	public static void sendFileListToClient(FtpSessionHandler fs,StringBuffer resultList) throws InterruptedException 
	{
		Logger logger=fs.getLogger();
		if (fs.isPassiveModeTransfer)
		{
			logger.info("Transfer File in Passive mode");
			PassiveServer ps=fs.getPassiveServer();
			ps.sendFileNameList(resultList);
			sendMessageToClient(fs.getChannel(), logger,fs.getClientIp(),fs.getFtpMessage("150_Open_Data_Conn"));
		}
		else
		{
<<<<<<< HEAD
			logger.info("Transfer File in Active mode");
			sendMessageToClient(responseCtx.channel(), logger,fs.getClientIp(),fs.getFtpMessage("150_Open_Data_Conn"));
			ActiveClient activeClient=new ActiveClient(fs,responseCtx);
=======
			logger.info("Transfer File Listing in Active mode");
			sendMessageToClient(fs.getChannel(), logger,fs.getClientIp(),fs.getFtpMessage("150_Open_Data_Conn"));
			ActiveClient activeClient=new ActiveClient(fs);
>>>>>>> 83af02ae
			activeClient.sendFileNameList(resultList);
		}
	}
	/**
	 * It sends a file to client
	 * @param fs ftp session
	 * @param fileName The file name that to be send to client
	 * @throws InterruptedException
	 * @throws IOException
	 */
	public static void sendFileToClient(FtpSessionHandler fs, String fileName) throws InterruptedException, IOException 
	{
		Logger logger=fs.getLogger();
		if (fs.isPassiveModeTransfer)
		{
			logger.info("Transfer File in Passive mode");
			PassiveServer ps=fs.getPassiveServer();
			ps.sendFile(fileName);
			sendMessageToClient(fs.getChannel(), logger,fs.getClientIp(),fs.getFtpMessage("150_Open_Data_Conn"));
		}
		else
		{
			logger.info("Transfer File in Active mode");
			sendMessageToClient(fs.getChannel(), logger,fs.getClientIp(),fs.getFtpMessage("150_Open_Data_Conn"));
			ActiveClient activeClient=new ActiveClient(fs);
			activeClient.sendFile(fileName);
		}
	}	
	/**
	 * It received a file to client
	 * @param fs ftp session
	 * @param serverPath The uploaded file 
	 * @throws InterruptedException
	 */
	public static void receiveFileFromClient(FtpSessionHandler fs,String serverPath) throws InterruptedException 
	{
		Logger logger=fs.getLogger();
		if (fs.isPassiveModeTransfer)
		{
			logger.info("Receive File in Passiveive mode");
			sendMessageToClient(fs.getChannel(), logger,fs.getClientIp(),fs.getFtpMessage("150_Open_Data_Conn"));
		}
		else
		{
			logger.info("Receive File in Active mode");
			sendMessageToClient(fs.getChannel(), logger,fs.getClientIp(),fs.getFtpMessage("150_Open_Data_Conn"));
			ActiveClient activeClient=new ActiveClient(fs);
			activeClient.receiveFile(serverPath);
		}
		
	}	
	/**
	 * It handle an transfer exception; it sends an error message and then close data transfer channel if necessary 
	 * @param fs ftp session
	 * @param message The error message that to be send to client
	 */
	public static void handleTransferException(FtpSessionHandler fs, String message) 
	{
		fs.getChannel().writeAndFlush(Unpooled.copiedBuffer(message+"\r\n",CharsetUtil.UTF_8)).addListener(new TransferExceptionListener(fs,message));
	}	
	/**
	 * Prepare response for system inquiry
	 * @param logger Message logger
	 * @return A response for system inquiry
	 */
	public static final String getSystemType(Logger logger)
	{
		 String loc = System.getProperty("user.timezone");
	        final int p = loc.indexOf("/");
	        if (p > 0) {
	            loc = loc.substring(0, p);
	        }
	        loc = loc + "/"+ System.getProperty("user.language");
	        String result=System.getProperty("os.arch") + " "
	                + System.getProperty("os.name") + " "
	                + System.getProperty("os.version") + ", " + loc;
	        logger.debug("System type="+result);
	        return result;
	}
	/**
	 * Get all IP address of the machine
	 * http://stackoverflow.com/questions/9481865/getting-the-ip-address-of-the-current-machine-using-java
	 * @return Array of IP address
	 * @throws UnknownHostException
	 */
	public static final ArrayList<String> getLocalHostLANAddress() throws UnknownHostException
	{
		String ip;
		ArrayList<String> result = new ArrayList<String>();
		try
		{
			InetAddress candidateAddress = null;
			// Iterate all NICs (network interface cards)...
			for (Enumeration<NetworkInterface> ifaces = NetworkInterface.getNetworkInterfaces(); ifaces.hasMoreElements();)
			{
				NetworkInterface iface =ifaces.nextElement();
				// Iterate all IP addresses assigned to each card...
				for (Enumeration<InetAddress> inetAddrs = iface.getInetAddresses(); inetAddrs.hasMoreElements();)
				{
					InetAddress inetAddr = inetAddrs.nextElement();
					if (inetAddr.isSiteLocalAddress()) 
					{
						// Found non-loopback site-local address. Return it
						// immediately...
						ip = extractIPAddress(inetAddr.toString());
						if (!result.contains(ip))
							result.add(ip);
					}
					else
					{
						if (candidateAddress == null)
						{
							// Found non-loopback address, but not necessarily
							// site-local.
							// Store it as a candidate to be returned if site-local
							// address is not subsequently found...
							candidateAddress = inetAddr;
							// Note that we don't repeatedly assign non-loopback
							// non-site-local addresses as candidates,
							// only the first. For subsequent iterations, candidate
							// will be non-null.
						}
					}
					
				}
			}
			if (candidateAddress != null)
			{
				// We did not find a site-local address, but we found some other
				// non-loopback address.
				// Server might have a non-site-local address assigned to its
				// NIC (or it might be running
				// IPv6 which deprecates the "site-local" concept).
				// Return this non-loopback candidate address...
				ip = extractIPAddress(candidateAddress.toString());
				if (!result.contains(ip))
					result.add(ip);
			}
			// At this point, we did not find a non-loopback address.
			// Fall back to returning whatever InetAddress.getLocalHost()
			// returns...
			InetAddress jdkSuppliedAddress = InetAddress.getLocalHost();
			if (jdkSuppliedAddress == null) 
			{
				throw new UnknownHostException("The JDK InetAddress.getLocalHost() method unexpectedly returned null.");
			}
			ip = extractIPAddress(jdkSuppliedAddress.toString());
			if (!result.contains(ip))
				result.add(ip);			
		}
		catch (Exception e) 
		{
			UnknownHostException unknownHostException = new UnknownHostException("Failed to determine LAN address: " + e);
			unknownHostException.initCause(e);
			throw unknownHostException;
		}
		return result;
	}
	/**
	 * Extract IP address 
	 * @param in InetAddess to string
	 * @return IP address in format
	 */
	private static final String extractIPAddress(String in) 
	{ 
		int index; 
		String result; 
		index=in.indexOf("/"); 
		result=in.substring(index+1); 
		index=result.indexOf("%"); 
		if (index>-1) 
		{ 
		   result=result.substring(0,index);                 
		} 
		return result; 
	}
}<|MERGE_RESOLUTION|>--- conflicted
+++ resolved
@@ -1,276 +1,271 @@
-package com.util;
+package com.util;
+
+import com.myftpserver.*;
+import com.myftpserver.handler.FtpSessionHandler;
+import com.myftpserver.listener.CommandCompleteListener;
+import com.myftpserver.listener.SessionClosureListener;
+import com.myftpserver.listener.TransferExceptionListener;
+
+import io.netty.channel.Channel;
+import io.netty.buffer.Unpooled;
+import io.netty.util.CharsetUtil;
+
+import java.io.IOException;
+import java.net.InetAddress;
+import java.net.NetworkInterface;
+import java.net.UnknownHostException;
+import java.util.ArrayList;
+import java.util.Enumeration;
+
+import org.apache.logging.log4j.Logger;
+
+/*
+ * Copyright 2004-2005 the original author or authors.
+ *
+ * Licensed under the Apache License, Version 2.0 (the "License");
+ * you may not use this file except in compliance with the License.
+ * You may obtain a copy of the License at
+ *
+ *      http://www.apache.org/licenses/LICENSE-2.0
+ *
+ * Unless required by applicable law or agreed to in writing, software
+ * distributed under the License is distributed on an "AS IS" BASIS,
+ * WITHOUT WARRANTIES OR CONDITIONS OF ANY KIND, either express or implied.
+ * See the License for the specific language governing permissions and
+ * limitations under the License.
+ */
+/**
+ * 
+ * @author SITO3
+ *
+ */
+public class Utility
+{
+	/**
+	 * Utility for sending response message to client and then perform some action 
+	 */
+	public Utility()
+	{
+		
+	}
+	/**
+	 * It sends a good bye message to client and then close a ftp command channel
+	 * @param ch ftp command channel
+	 * @param logger message logger
+	 * @param remoteIp client IP address
+	 * @param goodByeMessage Goodbye message
+	 */
+	public static void disconnectFromClient(Channel ch, Logger logger,String remoteIp,String goodByeMessage)
+	{
+		ch.writeAndFlush(Unpooled.copiedBuffer(goodByeMessage+"\r\n",CharsetUtil.UTF_8)).addListener(new SessionClosureListener(null,ch,logger,remoteIp,goodByeMessage));
+	}
+	/**
+	 * It sends a response message to client
+	 * @param ch ftp channel
+	 * @param logger  message logger
+	 * @param remoteIp client IP address 
+	 * @param ftpMessage response message
+	 */
+	public static void sendMessageToClient(Channel ch, Logger logger,String remoteIp,String ftpMessage) 
+	{
+		ch.writeAndFlush(Unpooled.copiedBuffer(ftpMessage+"\r\n",CharsetUtil.UTF_8)).addListener(new CommandCompleteListener(logger,remoteIp,ftpMessage));
+	}
+	/**
+	 * It sends a file list to client
+	 * @param fs ftp session
+	 * @param resultList File List
+	 * @throws InterruptedException
+	 */
+	public static void sendFileListToClient(FtpSessionHandler fs,StringBuffer resultList) throws InterruptedException 
+	{
+		Logger logger=fs.getLogger();
+		if (fs.isPassiveModeTransfer)
+		{
+			logger.info("Transfer File in Passive mode");
+			PassiveServer ps=fs.getPassiveServer();
+			ps.sendFileNameList(resultList);
+			sendMessageToClient(fs.getChannel(), logger,fs.getClientIp(),fs.getFtpMessage("150_Open_Data_Conn"));
+		}
+		else
+		{
 
-import com.myftpserver.*;
-import com.myftpserver.handler.FtpSessionHandler;
-import com.myftpserver.listener.CommandCompleteListener;
-import com.myftpserver.listener.SessionClosureListener;
-import com.myftpserver.listener.TransferExceptionListener;
-
-import io.netty.channel.Channel;
-import io.netty.buffer.Unpooled;
-import io.netty.util.CharsetUtil;
-
-import java.io.IOException;
-import java.net.InetAddress;
-import java.net.NetworkInterface;
-import java.net.UnknownHostException;
-import java.util.ArrayList;
-import java.util.Enumeration;
-
-import org.apache.logging.log4j.Logger;
-
-/*
- * Copyright 2004-2005 the original author or authors.
- *
- * Licensed under the Apache License, Version 2.0 (the "License");
- * you may not use this file except in compliance with the License.
- * You may obtain a copy of the License at
- *
- *      http://www.apache.org/licenses/LICENSE-2.0
- *
- * Unless required by applicable law or agreed to in writing, software
- * distributed under the License is distributed on an "AS IS" BASIS,
- * WITHOUT WARRANTIES OR CONDITIONS OF ANY KIND, either express or implied.
- * See the License for the specific language governing permissions and
- * limitations under the License.
- */
-/**
- * 
- * @author SITO3
- *
- */
-public class Utility
-{
-	/**
-	 * Utility for sending response message to client and then perform some action 
-	 */
-	public Utility()
-	{
-		
-	}
-	/**
-	 * It sends a good bye message to client and then close a ftp command channel
-	 * @param ch ftp command channel
-	 * @param logger message logger
-	 * @param remoteIp client IP address
-	 * @param goodByeMessage Goodbye message
-	 */
-	public static void disconnectFromClient(Channel ch, Logger logger,String remoteIp,String goodByeMessage)
-	{
-		ch.writeAndFlush(Unpooled.copiedBuffer(goodByeMessage+"\r\n",CharsetUtil.UTF_8)).addListener(new SessionClosureListener(null,ch,logger,remoteIp,goodByeMessage));
-	}
-	/**
-	 * It sends a response message to client
-	 * @param ch ftp channel
-	 * @param logger  message logger
-	 * @param remoteIp client IP address 
-	 * @param ftpMessage response message
-	 */
-	public static void sendMessageToClient(Channel ch, Logger logger,String remoteIp,String ftpMessage) 
-	{
-		ch.writeAndFlush(Unpooled.copiedBuffer(ftpMessage+"\r\n",CharsetUtil.UTF_8)).addListener(new CommandCompleteListener(logger,remoteIp,ftpMessage));
-	}
-	/**
-	 * It sends a file list to client
-	 * @param fs ftp session
-	 * @param resultList File List
-	 * @throws InterruptedException
-	 */
-	public static void sendFileListToClient(FtpSessionHandler fs,StringBuffer resultList) throws InterruptedException 
-	{
-		Logger logger=fs.getLogger();
-		if (fs.isPassiveModeTransfer)
-		{
-			logger.info("Transfer File in Passive mode");
-			PassiveServer ps=fs.getPassiveServer();
-			ps.sendFileNameList(resultList);
-			sendMessageToClient(fs.getChannel(), logger,fs.getClientIp(),fs.getFtpMessage("150_Open_Data_Conn"));
-		}
-		else
-		{
-<<<<<<< HEAD
-			logger.info("Transfer File in Active mode");
-			sendMessageToClient(responseCtx.channel(), logger,fs.getClientIp(),fs.getFtpMessage("150_Open_Data_Conn"));
-			ActiveClient activeClient=new ActiveClient(fs,responseCtx);
-=======
-			logger.info("Transfer File Listing in Active mode");
-			sendMessageToClient(fs.getChannel(), logger,fs.getClientIp(),fs.getFtpMessage("150_Open_Data_Conn"));
-			ActiveClient activeClient=new ActiveClient(fs);
->>>>>>> 83af02ae
-			activeClient.sendFileNameList(resultList);
-		}
-	}
-	/**
-	 * It sends a file to client
-	 * @param fs ftp session
-	 * @param fileName The file name that to be send to client
-	 * @throws InterruptedException
-	 * @throws IOException
-	 */
-	public static void sendFileToClient(FtpSessionHandler fs, String fileName) throws InterruptedException, IOException 
-	{
-		Logger logger=fs.getLogger();
-		if (fs.isPassiveModeTransfer)
-		{
-			logger.info("Transfer File in Passive mode");
-			PassiveServer ps=fs.getPassiveServer();
-			ps.sendFile(fileName);
-			sendMessageToClient(fs.getChannel(), logger,fs.getClientIp(),fs.getFtpMessage("150_Open_Data_Conn"));
-		}
-		else
-		{
-			logger.info("Transfer File in Active mode");
-			sendMessageToClient(fs.getChannel(), logger,fs.getClientIp(),fs.getFtpMessage("150_Open_Data_Conn"));
-			ActiveClient activeClient=new ActiveClient(fs);
-			activeClient.sendFile(fileName);
-		}
-	}	
-	/**
-	 * It received a file to client
-	 * @param fs ftp session
-	 * @param serverPath The uploaded file 
-	 * @throws InterruptedException
-	 */
-	public static void receiveFileFromClient(FtpSessionHandler fs,String serverPath) throws InterruptedException 
-	{
-		Logger logger=fs.getLogger();
-		if (fs.isPassiveModeTransfer)
-		{
-			logger.info("Receive File in Passiveive mode");
-			sendMessageToClient(fs.getChannel(), logger,fs.getClientIp(),fs.getFtpMessage("150_Open_Data_Conn"));
-		}
-		else
-		{
-			logger.info("Receive File in Active mode");
-			sendMessageToClient(fs.getChannel(), logger,fs.getClientIp(),fs.getFtpMessage("150_Open_Data_Conn"));
-			ActiveClient activeClient=new ActiveClient(fs);
-			activeClient.receiveFile(serverPath);
-		}
-		
-	}	
-	/**
-	 * It handle an transfer exception; it sends an error message and then close data transfer channel if necessary 
-	 * @param fs ftp session
-	 * @param message The error message that to be send to client
-	 */
-	public static void handleTransferException(FtpSessionHandler fs, String message) 
-	{
-		fs.getChannel().writeAndFlush(Unpooled.copiedBuffer(message+"\r\n",CharsetUtil.UTF_8)).addListener(new TransferExceptionListener(fs,message));
-	}	
-	/**
-	 * Prepare response for system inquiry
-	 * @param logger Message logger
-	 * @return A response for system inquiry
-	 */
-	public static final String getSystemType(Logger logger)
-	{
-		 String loc = System.getProperty("user.timezone");
-	        final int p = loc.indexOf("/");
-	        if (p > 0) {
-	            loc = loc.substring(0, p);
-	        }
-	        loc = loc + "/"+ System.getProperty("user.language");
-	        String result=System.getProperty("os.arch") + " "
-	                + System.getProperty("os.name") + " "
-	                + System.getProperty("os.version") + ", " + loc;
-	        logger.debug("System type="+result);
-	        return result;
-	}
-	/**
-	 * Get all IP address of the machine
-	 * http://stackoverflow.com/questions/9481865/getting-the-ip-address-of-the-current-machine-using-java
-	 * @return Array of IP address
-	 * @throws UnknownHostException
-	 */
-	public static final ArrayList<String> getLocalHostLANAddress() throws UnknownHostException
-	{
-		String ip;
-		ArrayList<String> result = new ArrayList<String>();
-		try
-		{
-			InetAddress candidateAddress = null;
-			// Iterate all NICs (network interface cards)...
-			for (Enumeration<NetworkInterface> ifaces = NetworkInterface.getNetworkInterfaces(); ifaces.hasMoreElements();)
-			{
-				NetworkInterface iface =ifaces.nextElement();
-				// Iterate all IP addresses assigned to each card...
-				for (Enumeration<InetAddress> inetAddrs = iface.getInetAddresses(); inetAddrs.hasMoreElements();)
-				{
-					InetAddress inetAddr = inetAddrs.nextElement();
-					if (inetAddr.isSiteLocalAddress()) 
-					{
-						// Found non-loopback site-local address. Return it
-						// immediately...
-						ip = extractIPAddress(inetAddr.toString());
-						if (!result.contains(ip))
-							result.add(ip);
-					}
-					else
-					{
-						if (candidateAddress == null)
-						{
-							// Found non-loopback address, but not necessarily
-							// site-local.
-							// Store it as a candidate to be returned if site-local
-							// address is not subsequently found...
-							candidateAddress = inetAddr;
-							// Note that we don't repeatedly assign non-loopback
-							// non-site-local addresses as candidates,
-							// only the first. For subsequent iterations, candidate
-							// will be non-null.
-						}
-					}
-					
-				}
-			}
-			if (candidateAddress != null)
-			{
-				// We did not find a site-local address, but we found some other
-				// non-loopback address.
-				// Server might have a non-site-local address assigned to its
-				// NIC (or it might be running
-				// IPv6 which deprecates the "site-local" concept).
-				// Return this non-loopback candidate address...
-				ip = extractIPAddress(candidateAddress.toString());
-				if (!result.contains(ip))
-					result.add(ip);
-			}
-			// At this point, we did not find a non-loopback address.
-			// Fall back to returning whatever InetAddress.getLocalHost()
-			// returns...
-			InetAddress jdkSuppliedAddress = InetAddress.getLocalHost();
-			if (jdkSuppliedAddress == null) 
-			{
-				throw new UnknownHostException("The JDK InetAddress.getLocalHost() method unexpectedly returned null.");
-			}
-			ip = extractIPAddress(jdkSuppliedAddress.toString());
-			if (!result.contains(ip))
-				result.add(ip);			
-		}
-		catch (Exception e) 
-		{
-			UnknownHostException unknownHostException = new UnknownHostException("Failed to determine LAN address: " + e);
-			unknownHostException.initCause(e);
-			throw unknownHostException;
-		}
-		return result;
-	}
-	/**
-	 * Extract IP address 
-	 * @param in InetAddess to string
-	 * @return IP address in format
-	 */
-	private static final String extractIPAddress(String in) 
-	{ 
-		int index; 
-		String result; 
-		index=in.indexOf("/"); 
-		result=in.substring(index+1); 
-		index=result.indexOf("%"); 
-		if (index>-1) 
-		{ 
-		   result=result.substring(0,index);                 
-		} 
-		return result; 
-	}
+			logger.info("Transfer File Listing in Active mode");
+			sendMessageToClient(fs.getChannel(), logger,fs.getClientIp(),fs.getFtpMessage("150_Open_Data_Conn"));
+			ActiveClient activeClient=new ActiveClient(fs);
+			activeClient.sendFileNameList(resultList);
+		}
+	}
+	/**
+	 * It sends a file to client
+	 * @param fs ftp session
+	 * @param fileName The file name that to be send to client
+	 * @throws InterruptedException
+	 * @throws IOException
+	 */
+	public static void sendFileToClient(FtpSessionHandler fs, String fileName) throws InterruptedException, IOException 
+	{
+		Logger logger=fs.getLogger();
+		if (fs.isPassiveModeTransfer)
+		{
+			logger.info("Transfer File in Passive mode");
+			PassiveServer ps=fs.getPassiveServer();
+			ps.sendFile(fileName);
+			sendMessageToClient(fs.getChannel(), logger,fs.getClientIp(),fs.getFtpMessage("150_Open_Data_Conn"));
+		}
+		else
+		{
+			logger.info("Transfer File in Active mode");
+			sendMessageToClient(fs.getChannel(), logger,fs.getClientIp(),fs.getFtpMessage("150_Open_Data_Conn"));
+			ActiveClient activeClient=new ActiveClient(fs);
+			activeClient.sendFile(fileName);
+		}
+	}	
+	/**
+	 * It received a file to client
+	 * @param fs ftp session
+	 * @param serverPath The uploaded file 
+	 * @throws InterruptedException
+	 */
+	public static void receiveFileFromClient(FtpSessionHandler fs,String serverPath) throws InterruptedException 
+	{
+		Logger logger=fs.getLogger();
+		if (fs.isPassiveModeTransfer)
+		{
+			logger.info("Receive File in Passiveive mode");
+			sendMessageToClient(fs.getChannel(), logger,fs.getClientIp(),fs.getFtpMessage("150_Open_Data_Conn"));
+		}
+		else
+		{
+			logger.info("Receive File in Active mode");
+			sendMessageToClient(fs.getChannel(), logger,fs.getClientIp(),fs.getFtpMessage("150_Open_Data_Conn"));
+			ActiveClient activeClient=new ActiveClient(fs);
+			activeClient.receiveFile(serverPath);
+		}
+		
+	}	
+	/**
+	 * It handle an transfer exception; it sends an error message and then close data transfer channel if necessary 
+	 * @param fs ftp session
+	 * @param message The error message that to be send to client
+	 */
+	public static void handleTransferException(FtpSessionHandler fs, String message) 
+	{
+		fs.getChannel().writeAndFlush(Unpooled.copiedBuffer(message+"\r\n",CharsetUtil.UTF_8)).addListener(new TransferExceptionListener(fs,message));
+	}	
+	/**
+	 * Prepare response for system inquiry
+	 * @param logger Message logger
+	 * @return A response for system inquiry
+	 */
+	public static final String getSystemType(Logger logger)
+	{
+		 String loc = System.getProperty("user.timezone");
+	        final int p = loc.indexOf("/");
+	        if (p > 0) {
+	            loc = loc.substring(0, p);
+	        }
+	        loc = loc + "/"+ System.getProperty("user.language");
+	        String result=System.getProperty("os.arch") + " "
+	                + System.getProperty("os.name") + " "
+	                + System.getProperty("os.version") + ", " + loc;
+	        logger.debug("System type="+result);
+	        return result;
+	}
+	/**
+	 * Get all IP address of the machine
+	 * http://stackoverflow.com/questions/9481865/getting-the-ip-address-of-the-current-machine-using-java
+	 * @return Array of IP address
+	 * @throws UnknownHostException
+	 */
+	public static final ArrayList<String> getLocalHostLANAddress() throws UnknownHostException
+	{
+		String ip;
+		ArrayList<String> result = new ArrayList<String>();
+		try
+		{
+			InetAddress candidateAddress = null;
+			// Iterate all NICs (network interface cards)...
+			for (Enumeration<NetworkInterface> ifaces = NetworkInterface.getNetworkInterfaces(); ifaces.hasMoreElements();)
+			{
+				NetworkInterface iface =ifaces.nextElement();
+				// Iterate all IP addresses assigned to each card...
+				for (Enumeration<InetAddress> inetAddrs = iface.getInetAddresses(); inetAddrs.hasMoreElements();)
+				{
+					InetAddress inetAddr = inetAddrs.nextElement();
+					if (inetAddr.isSiteLocalAddress()) 
+					{
+						// Found non-loopback site-local address. Return it
+						// immediately...
+						ip = extractIPAddress(inetAddr.toString());
+						if (!result.contains(ip))
+							result.add(ip);
+					}
+					else
+					{
+						if (candidateAddress == null)
+						{
+							// Found non-loopback address, but not necessarily
+							// site-local.
+							// Store it as a candidate to be returned if site-local
+							// address is not subsequently found...
+							candidateAddress = inetAddr;
+							// Note that we don't repeatedly assign non-loopback
+							// non-site-local addresses as candidates,
+							// only the first. For subsequent iterations, candidate
+							// will be non-null.
+						}
+					}
+					
+				}
+			}
+			if (candidateAddress != null)
+			{
+				// We did not find a site-local address, but we found some other
+				// non-loopback address.
+				// Server might have a non-site-local address assigned to its
+				// NIC (or it might be running
+				// IPv6 which deprecates the "site-local" concept).
+				// Return this non-loopback candidate address...
+				ip = extractIPAddress(candidateAddress.toString());
+				if (!result.contains(ip))
+					result.add(ip);
+			}
+			// At this point, we did not find a non-loopback address.
+			// Fall back to returning whatever InetAddress.getLocalHost()
+			// returns...
+			InetAddress jdkSuppliedAddress = InetAddress.getLocalHost();
+			if (jdkSuppliedAddress == null) 
+			{
+				throw new UnknownHostException("The JDK InetAddress.getLocalHost() method unexpectedly returned null.");
+			}
+			ip = extractIPAddress(jdkSuppliedAddress.toString());
+			if (!result.contains(ip))
+				result.add(ip);			
+		}
+		catch (Exception e) 
+		{
+			UnknownHostException unknownHostException = new UnknownHostException("Failed to determine LAN address: " + e);
+			unknownHostException.initCause(e);
+			throw unknownHostException;
+		}
+		return result;
+	}
+	/**
+	 * Extract IP address 
+	 * @param in InetAddess to string
+	 * @return IP address in format
+	 */
+	private static final String extractIPAddress(String in) 
+	{ 
+		int index; 
+		String result; 
+		index=in.indexOf("/"); 
+		result=in.substring(index+1); 
+		index=result.indexOf("%"); 
+		if (index>-1) 
+		{ 
+		   result=result.substring(0,index);                 
+		} 
+		return result; 
+	}
 }