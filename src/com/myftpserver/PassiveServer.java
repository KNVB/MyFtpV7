--- conflicted
+++ resolved
@@ -1,154 +1,3 @@
-<<<<<<< HEAD
-package com.myftpserver;
-
-import org.apache.logging.log4j.Logger;
-
-import java.io.IOException;
-import java.net.InetSocketAddress;
-
-import io.netty.channel.Channel;
-import io.netty.channel.ChannelOption;
-import io.netty.channel.EventLoopGroup;
-import io.netty.bootstrap.ServerBootstrap;
-import io.netty.buffer.PooledByteBufAllocator;
-import io.netty.channel.ChannelHandlerContext;
-import io.netty.channel.nio.NioEventLoopGroup;
-import io.netty.handler.stream.ChunkedWriteHandler;
-import io.netty.handler.traffic.ChannelTrafficShapingHandler;
-import io.netty.channel.socket.nio.NioServerSocketChannel;
-
-import com.myftpserver.User;
-import com.myftpserver.handler.SendFileHandler;
-import com.myftpserver.handler.FtpSessionHandler;
-import com.myftpserver.handler.ReceiveFileHandler;
-import com.myftpserver.handler.SendFileNameListHandler;
-import com.myftpserver.listener.PassiveChannelCloseListener;
-import com.myftpserver.channelinitializer.PassiveChannelInitializer;
-/*
- * Copyright 2004-2005 the original author or authors.
- *
- * Licensed under the Apache License, Version 2.0 (the "License");
- * you may not use this file except in compliance with the License.
- * You may obtain a copy of the License at
- *
- *      http://www.apache.org/licenses/LICENSE-2.0
- *
- * Unless required by applicable law or agreed to in writing, software
- * distributed under the License is distributed on an "AS IS" BASIS,
- * WITHOUT WARRANTIES OR CONDITIONS OF ANY KIND, either express or implied.
- * See the License for the specific language governing permissions and
- * limitations under the License.
- */
-/**
- * 
- * @author SITO3
- * 
- *
- */
-public class PassiveServer 
-{
-	private int port;
-	private User user;
-	private Channel ch;
-	private Logger logger;
-	private FtpSessionHandler fs;
-	private MyFtpServer myFtpServer;  
-	private EventLoopGroup bossGroup = new NioEventLoopGroup();
-    private EventLoopGroup workerGroup = new NioEventLoopGroup();
-	/**
-	 * This is passive mode server
-	 * @param fs FTP Session Handler
-	 * @param host Server IP address
-	 * @param port Passive port no.
-	 */
-	public PassiveServer(FtpSessionHandler fs,String host, int port)
-	{
-		this.fs=fs;
-		this.port=port;
-		this.user=fs.getUser();
-		this.myFtpServer=fs.getServer();
-		this.logger=fs.getLogger();
-		InetSocketAddress inSocketAddress=new InetSocketAddress(host,port); 
-		try 
-        {
-            ServerBootstrap bootStrap = new ServerBootstrap();
-            bootStrap.group(bossGroup, workerGroup);
-            bootStrap.channel(NioServerSocketChannel.class);
-            bootStrap.childHandler(new PassiveChannelInitializer(fs,this));
-            bootStrap.childOption(ChannelOption.ALLOCATOR, PooledByteBufAllocator.DEFAULT);
-            bootStrap.bind(inSocketAddress);
-            logger.info("Passive Server listening " +host+":" + port);
-            
-            // Wait until the server socket is closed.
-            //ch.closeFuture().sync();
-        }
-		catch (Exception eg)
-		{
-			eg.printStackTrace();
-			stop();
-		}
-	}
-	/**
-	 * Send a file name list to client
-	 * @param fileNameList A StringBuffer object that contains file listing
-	 * @param responseCtx A ChannelHandlerContext for sending file name list transfer result to client 
-	 */
-	public void sendFileNameList(StringBuffer fileNameList,ChannelHandlerContext responseCtx) 
-	{
-		ch.closeFuture().addListener(new PassiveChannelCloseListener(fs,responseCtx, this));
-		ch.pipeline().addLast(new SendFileNameListHandler(fileNameList,responseCtx, fs));
-	}
-	/**
-	 * Send a file to client
-	 * @param serverPath A file to be sent to client 
-	 * @param responseCtx A ChannelHandlerContext for sending file transfer result to client
-	 */
-	public void sendFile(String serverPath, ChannelHandlerContext responseCtx) throws IOException 
-	{
-		ch.closeFuture().addListener(new PassiveChannelCloseListener(fs,responseCtx, this));
-		ch.pipeline().addLast("TrafficShapingHandler",new ChannelTrafficShapingHandler(user.getDownloadSpeedLitmit()*1024,0L));
-		ch.pipeline().addLast("streamer", new ChunkedWriteHandler());
-		ch.pipeline().addLast("handler",new SendFileHandler(serverPath,fs, this));
-	}
-	/**
-	 * Receive a file from client
-	 * @param serverPath the location of the file to be resided.
-	 * @param responseCtx A ChannelHandlerContext for sending file receive result to client
-	 */
-	public void receiveFile(String serverPath, ChannelHandlerContext responseCtx) 
-	{
-		ch.closeFuture().addListener(new PassiveChannelCloseListener(fs,responseCtx, this));
-		ch.pipeline().addLast("TrafficShapingHandler",new ChannelTrafficShapingHandler(0L,user.getUploadSpeedLitmit()*1024));
-		ch.pipeline().addLast(new ReceiveFileHandler(fs, serverPath,responseCtx,this));
-	}
-	/**
-	 * Set a channel for passive mode
-	 * @param ch a channel for passive mode
-	 */
-	public void setChannel(Channel ch) 
-	{
-		logger.debug("Set Channel is triggered");
-		this.ch=ch;
-	}
-	/**
-	 * Stop the passive server and return passive port to passive port pool 
-	 */
-	public void stop()
-	{
-    	bossGroup.shutdownGracefully();
-		workerGroup.shutdownGracefully();
-		bossGroup=null;
-		workerGroup=null;
-		logger.debug("Passive Mode Server is shutdown gracefully.");
-		myFtpServer.returnPassivePort(port);
-	}
-	/*public static void main(String[] args) throws Exception 
-	{
-		//PassiveServer m=new PassiveServer("localhost",1234,MyFtpServer.SENDFILE,"D:\\SITO3\\Documents\\Xmas-20141224-310.jpg");
-		//PassiveServer m=new PassiveServer("localhost",1234,MyFtpServer.RECEIVEFILE,"D:\\SITO3\\Desktop\\Xmas-20141224-310.jpg");
-	}*/	
-}
-=======
 package com.myftpserver;
 
 import org.apache.logging.log4j.Logger;
@@ -288,4 +137,3 @@
 		
 	}	
 }
->>>>>>> 83af02ae
